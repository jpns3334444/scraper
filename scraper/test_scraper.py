--- conflicted
+++ resolved
@@ -18,18 +18,11 @@
 import logging
 from pathlib import Path
 
-<<<<<<< HEAD
+
 # Import the scraper module using a relative path
 module_path = os.path.join(os.path.dirname(__file__), "scrape.py")
 spec = importlib.util.spec_from_file_location("scrape", module_path)
-=======
-# Import the scraper module
-ROOT_DIR = Path(__file__).resolve().parents[1]
-spec = importlib.util.spec_from_file_location(
-    "scrape",
-    str(ROOT_DIR / "scraper" / "scrape.py")
-)
->>>>>>> c09cca3d
+
 scraper = importlib.util.module_from_spec(spec)
 spec.loader.exec_module(scraper)
 
