"""
Tests for ETL Lambda function.
"""
import json
import os
from unittest.mock import patch

import pytest
import boto3

# Import the ETL function
import sys
<<<<<<< HEAD
import importlib
os.environ.setdefault('AWS_DEFAULT_REGION', 'us-east-1')
etl_module = importlib.import_module('ai_infra.lambda.etl.app')
lambda_handler = etl_module.lambda_handler
process_listings = etl_module.process_listings
process_single_listing = etl_module.process_single_listing
process_photos = etl_module.process_photos
=======
from pathlib import Path

# Add the ETL lambda directory to sys.path and ensure fresh import
ROOT_DIR = Path(__file__).resolve().parents[1]
ETL_DIR = ROOT_DIR / 'ai_infra' / 'lambda' / 'etl'
sys.path.insert(0, str(ETL_DIR))
sys.modules.pop('app', None)

from app import lambda_handler, process_listings, process_single_listing, process_photos
>>>>>>> c09cca3d


class TestETL:
    """Test cases for ETL Lambda function."""
    
    def test_lambda_handler_success(self, mock_s3_client, environment_variables, sample_etl_event):
        """Test successful ETL processing."""
        with patch('app.s3_client', mock_s3_client):
            result = lambda_handler(sample_etl_event, None)
        
        assert result['statusCode'] == 200
        assert result['date'] == '2025-07-07'
        assert result['bucket'] == 'test-bucket'
        assert result['listings_count'] == 3
        assert 'jsonl_key' in result
        
        # Verify JSONL was saved to S3
        response = mock_s3_client.get_object(Bucket='test-bucket', Key=result['jsonl_key'])
        jsonl_content = response['Body'].read().decode('utf-8')
        lines = jsonl_content.strip().split('\n')
        assert len(lines) == 3
        
        # Verify first listing
        first_listing = json.loads(lines[0])
        assert first_listing['id'] == 'listing1'
        assert first_listing['price_per_m2'] == pytest.approx(381679.39, rel=1e-2)
        assert first_listing['age_years'] == 15
        assert len(first_listing['interior_photos']) == 3
    
    def test_lambda_handler_missing_csv(self, mock_s3_client, environment_variables):
        """Test handling of missing CSV file."""
        event = {'date': '2025-12-31'}  # Non-existent date
        
        with patch('app.s3_client', mock_s3_client):
            with pytest.raises(Exception):
                lambda_handler(event, None)
    
    def test_process_photos(self):
        """Test photo processing and categorization."""
        photo_filenames = "living_room.jpg|bedroom_main.jpg|exterior_view.jpg|kitchen_area.jpg"
        bucket = "test-bucket"
        date_str = "2025-07-07"
        
        photo_urls, interior_photos = process_photos(photo_filenames, bucket, date_str)
        
        assert len(photo_urls) == 4
        assert len(interior_photos) == 3  # living_room, bedroom_main, kitchen_area
        
        # Check S3 URLs format
        for url in photo_urls:
            assert url.startswith(f"s3://{bucket}/raw/{date_str}/images/")
        
        # Check interior photo detection
        interior_filenames = [url.split('/')[-1] for url in interior_photos]
        assert 'living_room.jpg' in interior_filenames
        assert 'bedroom_main.jpg' in interior_filenames
        assert 'kitchen_area.jpg' in interior_filenames
        assert 'exterior_view.jpg' not in interior_filenames
    
    def test_process_photos_empty(self):
        """Test handling of empty photo filenames."""
        for empty_value in ["", "nan", "none", None]:
            photo_urls, interior_photos = process_photos(str(empty_value) if empty_value else "", "bucket", "date")
            assert photo_urls == []
            assert interior_photos == []
    
    def test_process_single_listing_valid(self):
        """Test processing a valid listing."""
        import pandas as pd
        
        row = pd.Series({
            'id': 'test123',
            'headline': 'Test Property',
            'price_yen': 30000000,
            'area_m2': 75.0,
            'year_built': 2018,
            'walk_mins_station': 12,
            'ward': 'Shibuya',
            'photo_filenames': 'living.jpg|kitchen.jpg'
        })
        
        result = process_single_listing(row, 'test-bucket', '2025-07-07')
        
        assert result['id'] == 'test123'
        assert result['price_per_m2'] == 400000.0
        assert result['age_years'] == 7  # 2025 - 2018
        assert len(result['interior_photos']) == 2
    
    def test_process_single_listing_invalid(self):
        """Test handling of invalid listing data."""
        import pandas as pd
        
        # Missing critical data
        row = pd.Series({
            'id': '',
            'headline': 'Test Property',
            'price_yen': 0,
            'area_m2': 0,
            'year_built': 2018,
            'walk_mins_station': 12,
            'ward': 'Shibuya',
            'photo_filenames': 'living.jpg'
        })
        
        result = process_single_listing(row, 'test-bucket', '2025-07-07')
        assert result is None
    
    def test_date_handling(self, mock_s3_client, environment_variables):
        """Test different date input formats."""
        # ISO datetime format (from EventBridge)
        event = {'date': '2025-07-07T18:00:00Z'}
        
        with patch('app.s3_client', mock_s3_client):
            result = lambda_handler(event, None)
        
        assert result['date'] == '2025-07-07'
    
    def test_no_date_provided(self, mock_s3_client, environment_variables):
        """Test handling when no date is provided."""
        event = {}
        
        with patch('app.s3_client', mock_s3_client), \
             patch('app.datetime') as mock_datetime:
            
            # Mock current date
            mock_datetime.now.return_value.strftime.return_value = '2025-07-07'
            
            # This should fail because we don't have CSV for current date
            with pytest.raises(Exception):
                lambda_handler(event, None)<|MERGE_RESOLUTION|>--- conflicted
+++ resolved
@@ -10,7 +10,7 @@
 
 # Import the ETL function
 import sys
-<<<<<<< HEAD
+
 import importlib
 os.environ.setdefault('AWS_DEFAULT_REGION', 'us-east-1')
 etl_module = importlib.import_module('ai_infra.lambda.etl.app')
@@ -18,17 +18,7 @@
 process_listings = etl_module.process_listings
 process_single_listing = etl_module.process_single_listing
 process_photos = etl_module.process_photos
-=======
-from pathlib import Path
 
-# Add the ETL lambda directory to sys.path and ensure fresh import
-ROOT_DIR = Path(__file__).resolve().parents[1]
-ETL_DIR = ROOT_DIR / 'ai_infra' / 'lambda' / 'etl'
-sys.path.insert(0, str(ETL_DIR))
-sys.modules.pop('app', None)
-
-from app import lambda_handler, process_listings, process_single_listing, process_photos
->>>>>>> c09cca3d
 
 
 class TestETL:
