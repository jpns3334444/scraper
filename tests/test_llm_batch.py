--- conflicted
+++ resolved
@@ -9,7 +9,6 @@
 
 # Import the LLM batch function
 import sys
-<<<<<<< HEAD
 import os
 import importlib
 os.environ.setdefault('AWS_DEFAULT_REGION', 'us-east-1')
@@ -18,17 +17,7 @@
 create_batch_job = llm_module.create_batch_job
 poll_batch_completion = llm_module.poll_batch_completion
 download_batch_results = llm_module.download_batch_results
-=======
-from pathlib import Path
-
-# Add the LLM Batch lambda directory to path and refresh import
-ROOT_DIR = Path(__file__).resolve().parents[1]
-LLM_DIR = ROOT_DIR / 'ai_infra' / 'lambda' / 'llm_batch'
-sys.path.insert(0, str(LLM_DIR))
-sys.modules.pop('app', None)
-
-from app import lambda_handler, create_batch_job, poll_batch_completion, download_batch_results
->>>>>>> c09cca3d
+
 
 
 class TestLLMBatch:
